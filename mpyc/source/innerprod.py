--- conflicted
+++ resolved
@@ -6,11 +6,7 @@
     # initialize mpc, define secure int type
     LEN = 100000
     await mpc.start()
-<<<<<<< HEAD
     secint = mpc.SecInt(128)
-=======
-    secint = mpc.SecInt(64) # work in a 64-bit prime field
->>>>>>> aa9d1f42
 
     # party 0 samples the inputs locally... 
     if mpc.pid == 0:
